package apilcp

import (
	"archive/zip"
	"bytes"
	"crypto/sha256"
	"crypto/tls"
	"encoding/base64"
	"encoding/json"
	"errors"
	"fmt"
	"io"
	"log"
	"net/http"
	"reflect"
	"strconv"
	"strings"

	"github.com/gorilla/mux"

	"github.com/readium/readium-lcp-server/api"
	"github.com/readium/readium-lcp-server/config"
	"github.com/readium/readium-lcp-server/crypto"
	"github.com/readium/readium-lcp-server/epub"
	"github.com/readium/readium-lcp-server/index"
	"github.com/readium/readium-lcp-server/license"
	"github.com/readium/readium-lcp-server/problem"
	"github.com/readium/readium-lcp-server/sign"
)

//{
//"content_key": "12345",
//"date": "2013-11-04T01:08:15+01:00",
//"hint": "Enter your email address",
//"hint_url": "http://www.imaginaryebookretailer.com/lcp"
//}
func GetLicense(w http.ResponseWriter, r *http.Request, s Server) {
	vars := mux.Vars(r)

	licenceId := vars["key"]
	// search existing license using key
	var ExistingLicense license.License
	ExistingLicense, e := s.Licenses().Get(licenceId)
	if e != nil {
		if e == license.NotFound {
			problem.Error(w, r, problem.Problem{Type: "about:blank", Detail: e.Error()}, http.StatusNotFound)
		} else {
			problem.Error(w, r, problem.Problem{Type: "about:blank", Detail: e.Error()}, http.StatusBadRequest)
		}
		return
	}
	var lic license.License
	err := DecodeJsonLicense(r, &lic)
	if err != nil { // no or incorrect (json) license found in body
		// just send partial license
		w.Header().Add("Content-Type", api.ContentType_LCP_JSON)
		w.WriteHeader(http.StatusPartialContent)
		//delete some sensitive data from license
		ExistingLicense.Encryption.UserKey.Check = nil
		ExistingLicense.Encryption.UserKey.Value = nil
		ExistingLicense.Encryption.UserKey.Hint = ""
		ExistingLicense.Encryption.UserKey.ClearValue = ""
		ExistingLicense.Encryption.UserKey.Key.Algorithm = ""
		ExistingLicense.Encryption.Profile = ""

		enc := json.NewEncoder(w)
		enc.Encode(ExistingLicense)
		return

	} else { // add information to license , sign and return (real) License
		if lic.User.Email == "" {
			problem.Error(w, r, problem.Problem{Type: "about:blank", Detail: "User information must be passed in INPUT"}, http.StatusBadRequest)
			return
		}
		ExistingLicense.User = lic.User
		content, err := s.Index().Get(ExistingLicense.ContentId)
		if err != nil {
			problem.Error(w, r, problem.Problem{Type: "about:blank", Detail: err.Error()}, http.StatusBadRequest)
			return
		}
		ExistingLicense.Encryption.ContentKey.Algorithm = "http://www.w3.org/2001/04/xmlenc#aes256-cbc"
		ExistingLicense.Encryption.ContentKey.Value = encryptKey(content.EncryptionKey, ExistingLicense.Encryption.UserKey.Value) //use old UserKey.Value
		ExistingLicense.Encryption.UserKey.Algorithm = "http://www.w3.org/2001/04/xmlenc#sha256"
		err = buildKeyCheck(&ExistingLicense, ExistingLicense.Encryption.UserKey.Value)
		if err != nil {
			problem.Error(w, r, problem.Problem{Type: "about:blank", Detail: err.Error()}, http.StatusBadRequest)
			return
		}
		err = signLicense(&ExistingLicense, s.Certificate())
		if err != nil {
			problem.Error(w, r, problem.Problem{Type: "about:blank", Detail: err.Error()}, http.StatusBadRequest)
			return
		}
		w.WriteHeader(http.StatusOK)
		w.Header().Add("Content-Type", api.ContentType_LCP_JSON)
		w.Header().Add("Content-Disposition", `attachment; filename="license.lcpl"`)
		enc := json.NewEncoder(w)
		enc.Encode(ExistingLicense)
		return
	}
}

func UpdateLicense(w http.ResponseWriter, r *http.Request, s Server) {
	problem.Error(w, r, problem.Problem{Type: "about:blank"}, http.StatusNotImplemented)
	vars := mux.Vars(r)
	licenceId := vars["key"]
	// search existing license using key
	var ExistingLicense license.License
	ExistingLicense, e := s.Licenses().Get(licenceId)
	if e != nil {
		if e == license.NotFound {
			problem.Error(w, r, problem.Problem{Type: "about:blank", Detail: license.NotFound.Error()}, http.StatusNotFound)
		} else {
			problem.Error(w, r, problem.Problem{Type: "about:blank", Detail: e.Error()}, http.StatusBadRequest)
		}
		return
	}
	var lic license.License
	err := DecodeJsonLicense(r, &lic)
	if err != nil { // no or incorrect (json) license found in body
		problem.Error(w, r, problem.Problem{Type: "about:blank", Detail: err.Error()}, http.StatusBadRequest)
		return
	}
	if lic.Id != licenceId {
		problem.Error(w, r, problem.Problem{Type: "about:blank", Detail: "Different license IDs"}, http.StatusNotFound)
		return
	}
	// update rights of license in database / verify validity of lic / existingLicense
	if lic.Provider != "" {
		ExistingLicense.Provider = lic.Provider
	}
	if lic.Rights.Copy != nil {
		ExistingLicense.Rights.Copy = lic.Rights.Copy
	}
	if lic.Rights.Print != nil {
		ExistingLicense.Rights.Print = lic.Rights.Print
	}
	if lic.Rights.Start != nil {
		ExistingLicense.Rights.Start = lic.Rights.Start
	}
	if lic.Rights.End != nil {
		ExistingLicense.Rights.End = lic.Rights.End
	}
	if lic.Encryption.UserKey.Hint != "" {
		ExistingLicense.Encryption.UserKey.Hint = lic.Encryption.UserKey.Hint
	}
	if lic.ContentId != "" { //change content
		ExistingLicense.ContentId = lic.ContentId
	}
	err = s.Licenses().Update(ExistingLicense)
	if err != nil { // no or incorrect (json) license found in body
		problem.Error(w, r, problem.Problem{Type: "about:blank", Detail: err.Error()}, http.StatusBadRequest)
		return
	}
	// go on and GET license io to return the updated license
	GetLicense(w, r, s)
}

func UpdateRightsLicense(w http.ResponseWriter, r *http.Request, s Server) {
	vars := mux.Vars(r)
	licenceId := vars["key"]
	// search existing license using key
	var ExistingLicense license.License
	ExistingLicense, e := s.Licenses().Get(licenceId)
	if e != nil {
		if e == license.NotFound {
			problem.Error(w, r, problem.Problem{Type: "about:blank", Detail: license.NotFound.Error()}, http.StatusNotFound)
		} else {
			problem.Error(w, r, problem.Problem{Type: "about:blank", Detail: e.Error()}, http.StatusBadRequest)
		}
		return
	}
	var lic license.License
	err := DecodeJsonLicense(r, &lic)
	if err != nil { // no or incorrect (json) license found in body
		problem.Error(w, r, problem.Problem{Type: "about:blank", Detail: err.Error()}, http.StatusBadRequest)
		return
	}
	if lic.Id != licenceId {
		problem.Error(w, r, problem.Problem{Type: "about:blank", Detail: "Different license IDs"}, http.StatusNotFound)
		return
	}
	// update rights of license in database
	if lic.Rights.Copy != nil {
		ExistingLicense.Rights.Copy = lic.Rights.Copy
	}
	if lic.Rights.Print != nil {
		ExistingLicense.Rights.Print = lic.Rights.Print
	}
	if lic.Rights.Start != nil {
		ExistingLicense.Rights.Start = lic.Rights.Start
	}
	if lic.Rights.End != nil {
		ExistingLicense.Rights.End = lic.Rights.End
	}
	err = s.Licenses().UpdateRights(ExistingLicense)
	if err != nil { // no or incorrect (json) license found in body
		problem.Error(w, r, problem.Problem{Type: "about:blank", Detail: err.Error()}, http.StatusBadRequest)
		return
	}
	// go on to GET license io to return the existing license
	GetLicense(w, r, s)
}

func GenerateLicense(w http.ResponseWriter, r *http.Request, s Server) {
	vars := mux.Vars(r)
	var lic license.License

	err := DecodeJsonLicense(r, &lic)

	if err != nil {
		problem.Error(w, r, problem.Problem{Type: "about:blank", Detail: err.Error()}, http.StatusBadRequest)
		return
	}

	key := vars["key"]
	err = completeLicense(&lic, key, s)

	if err != nil {
		problem.Error(w, r, problem.Problem{Type: "about:blank", Detail: err.Error(), Instance: key}, http.StatusInternalServerError)
		return
	}

	err = s.Licenses().Add(lic)
	if err != nil {
		problem.Error(w, r, problem.Problem{Type: "about:blank", Detail: err.Error(), Instance: key}, http.StatusInternalServerError)
		return
	}

	w.Header().Add("Content-Type", api.ContentType_LCP_JSON)
	w.Header().Add("Content-Disposition", `attachment; filename="license.lcpl"`)

	enc := json.NewEncoder(w)
	enc.Encode(lic)
}

func GenerateProtectedPublication(w http.ResponseWriter, r *http.Request, s Server) {
	vars := mux.Vars(r)
	key := vars["key"]

	var lic license.License

	err := DecodeJsonLicense(r, &lic)

	if err != nil {
		problem.Error(w, r, problem.Problem{Type: "about:blank", Detail: err.Error()}, http.StatusBadRequest)
		return
	}

	if key == "" {
		problem.Error(w, r, problem.Problem{Type: "about:blank", Detail: "No content id", Instance: key}, http.StatusBadRequest)

		return
	}

	item, err := s.Store().Get(key)
	if err != nil {
		problem.Error(w, r, problem.Problem{Type: "about:blank", Detail: err.Error(), Instance: key}, http.StatusInternalServerError)
		return
	}

	content, err := s.Index().Get(key)
	if err != nil {
		problem.Error(w, r, problem.Problem{Type: "about:blank", Detail: err.Error(), Instance: key}, http.StatusInternalServerError)
		return
	}
	var b bytes.Buffer
	contents, err := item.Contents()
	if err != nil {
		problem.Error(w, r, problem.Problem{Type: "about:blank", Detail: err.Error(), Instance: key}, http.StatusInternalServerError)
		return
	}

	io.Copy(&b, contents)
	zr, err := zip.NewReader(bytes.NewReader(b.Bytes()), int64(b.Len()))
	if err != nil {
		problem.Error(w, r, problem.Problem{Type: "about:blank", Detail: err.Error(), Instance: key}, http.StatusInternalServerError)
		return
	}
	ep, err := epub.Read(zr)
	if err != nil {
		problem.Error(w, r, problem.Problem{Type: "about:blank", Detail: err.Error(), Instance: key}, http.StatusInternalServerError)
		return
	}
	var buf bytes.Buffer

	//lic.Links["publication"] = license.Link{Href: item.PublicUrl(), Type: epub.ContentType_EPUB}
	//lic.ContentId = key

	err = completeLicense(&lic, key, s)
	if err != nil {
		problem.Error(w, r, problem.Problem{Type: "about:blank", Detail: err.Error(), Instance: key}, http.StatusInternalServerError)
		return
	}

	enc := json.NewEncoder(&buf)
	enc.Encode(lic)

	err = s.Licenses().Add(lic)

	if err != nil {
		problem.Error(w, r, problem.Problem{Type: "about:blank", Detail: err.Error(), Instance: key}, http.StatusInternalServerError)
		return
	}

	var buf2 bytes.Buffer
	buf2.Write(bytes.TrimRight(buf.Bytes(), "\n"))
	ep.Add(epub.LicenseFile, &buf2, uint64(buf2.Len()))
	w.Header().Add("Content-Type", epub.ContentType_EPUB)
	w.Header().Add("Content-Disposition", fmt.Sprintf(`attachment; filename="%s"`, content.Location))
	ep.Write(w)

}

func DecodeJsonLicense(r *http.Request, lic *license.License) error {
	var dec *json.Decoder

	if ctype := r.Header["Content-Type"]; len(ctype) > 0 && ctype[0] == api.ContentType_FORM_URL_ENCODED {
		buf := bytes.NewBufferString(r.PostFormValue("data"))
		dec = json.NewDecoder(buf)
	} else {
		dec = json.NewDecoder(r.Body)
	}

	err := dec.Decode(&lic)

	return err
}

func completeLicense(l *license.License, key string, s Server) error {
	c, err := s.Index().Get(key)
	if err != nil {
		return err
	}

	license.Prepare(l)
	l.ContentId = key
	links := new([]license.Link)

	//verify that mandatory (hint & publication) links are present in the License
	if value, present := license.DefaultLinks["hint"]; present {
		hint := license.Link{Href: value, Rel: "hint"}
		*links = append(*links, hint)
	} else {
		return errors.New("No hint link present in config")
	}

<<<<<<< HEAD
	if value, present := license.DefaultLinks["publication"]; present {
		// replace {publication_id} in template link
		publicationLink := strings.Replace(value, "{publication_id}", c.Id, 1)
		publicationLink = strings.Replace(publicationLink, "{publication_loc}", c.Location, 1)

		publication := license.Link{Href: publicationLink, Rel: "publication", Type: epub.ContentType_EPUB}
		*links = append(*links, publication)
	} else {
		return errors.New("No publication link present in config")
=======
	if _, present := l.Links["publication"]; !present {
		publication := new(license.Link)
		publication.Href, present = config.Config.License.Links["publication"]
		if !present {
			return errors.New("No publication link present in partial license nor config")
		}
		//publication.Type = ?? , other information about encrypted file (md5 hash ?)
		l.Links["publication"] = *publication
	}
	// replace {publication_id} in template link
	publicationLink := strings.Replace(l.Links["publication"].Href, "{publication_id}", c.Id, 1)
	publicationLink = strings.Replace(publicationLink, "{publication_loc}", c.Location, 1)
	if publicationLink != l.Links["publication"].Href {
		publication := new(license.Link)
		publication.Href = publicationLink
		l.Links["publication"] = *publication
	}

	// finalize by ensuring type field is correctly set
	publi := new(license.Link)
	publi.Href = l.Links["publication"].Href
	publi.Type = epub.ContentType_EPUB
	//publi.Templated = false
	publi.Size = c.Length
	publi.Checksum = c.Sha256
	publi.Title = c.Location
	
	l.Links["publication"] = *publi

	if _, present := config.Config.License.Links["status"]; present { // add status server to License
		status := new(license.Link) //status.Type = ??
		status.Href = config.Config.License.Links["status"]
		l.Links["status"] = *status
	}
	if _, present := l.Links["status"]; present {
		statusLink := strings.Replace(l.Links["status"].Href, "{license_id}", l.Id, 1)
		if statusLink != l.Links["status"].Href {
			status := new(license.Link)
			status.Href = statusLink
			l.Links["status"] = *status
		}
>>>>>>> f6a3ec19
	}

	if value, present := config.Config.License.Links["status"]; present { // add status server to License
		statusLink := strings.Replace(value, "{license_id}", l.Id, 1)

		status := license.Link{Href: statusLink, Rel: "status", Type: api.ContentType_LSD_JSON} //status.Type = ??
		*links = append(*links, status)
	}

	l.Links = *links
	var encryptionKey []byte
	if len(l.Encryption.UserKey.Value) > 0 {
		encryptionKey = l.Encryption.UserKey.Value
		l.Encryption.UserKey.Value = nil
	} else {
		passphrase := l.Encryption.UserKey.ClearValue
		l.Encryption.UserKey.ClearValue = ""
		hash := sha256.Sum256([]byte(passphrase))
		encryptionKey = hash[:]
	}

	l.Encryption.ContentKey.Algorithm = "http://www.w3.org/2001/04/xmlenc#aes256-cbc"
	l.Encryption.ContentKey.Value = encryptKey(c.EncryptionKey, encryptionKey[:])
	l.Encryption.UserKey.Algorithm = "http://www.w3.org/2001/04/xmlenc#sha256"

	err = encryptFields(l, encryptionKey[:])
	if err != nil {
		return err
	}
	err = buildKeyCheck(l, encryptionKey[:])
	if err != nil {
		return err
	}

	if l.Signature != nil {
		log.Println("Signature is NOT nil (it should)")
		l.Signature = nil
	}
	err = signLicense(l, s.Certificate())
	if err != nil {
		return err
	}
	return nil
}

func buildKeyCheck(l *license.License, key []byte) error {
	var out bytes.Buffer
	err := crypto.Encrypt(key, bytes.NewBufferString(l.Id), &out)
	if err != nil {
		return err
	}
	l.Encryption.UserKey.Check = out.Bytes()
	return nil
}

func encryptFields(l *license.License, key []byte) error {
	for _, toEncrypt := range l.User.Encrypted {
		var out bytes.Buffer
		field := getField(&l.User, toEncrypt)
		err := crypto.Encrypt(key[:], bytes.NewBufferString(field.String()), &out)
		if err != nil {
			return err
		}
		field.Set(reflect.ValueOf(base64.StdEncoding.EncodeToString(out.Bytes())))
	}
	return nil
}

func getField(u *license.UserInfo, field string) reflect.Value {
	v := reflect.ValueOf(u).Elem()
	return v.FieldByName(strings.Title(field))
}

func signLicense(l *license.License, cert *tls.Certificate) error {
	sig, err := sign.NewSigner(cert)
	if err != nil {
		return err
	}
	res, err := sig.Sign(l)
	if err != nil {
		return err
	}
	l.Signature = &res

	return nil
}

func encryptKey(key []byte, kek []byte) []byte {
	var out bytes.Buffer
	in := bytes.NewReader(key)
	crypto.Encrypt(kek[:], in, &out)
	return out.Bytes()
}

//ListLicenses returns a JSON struct with information about emitted licenses
// optional GET parameters are "page" (page number) and "per_page" (items par page)
func ListLicenses(w http.ResponseWriter, r *http.Request, s Server) {
	var page int64
	var per_page int64
	var err error
	if r.FormValue("page") != "" {
		page, err = strconv.ParseInt((r).FormValue("page"), 10, 32)
		if err != nil {
			problem.Error(w, r, problem.Problem{Type: "about:blank", Detail: err.Error()}, http.StatusBadRequest)
			return
		}
	} else {
		page = 1
	}
	if r.FormValue("per_page") != "" {
		per_page, err = strconv.ParseInt((r).FormValue("per_page"), 10, 32)
		if err != nil {
			problem.Error(w, r, problem.Problem{Type: "about:blank", Detail: err.Error()}, http.StatusBadRequest)
			return
		}
	} else {
		per_page = 30
	}
	if page > 0 {
		page -= 1 //pagenum starting at 0 in code, but user interface starting at 1
	}
	if page < 0 {
		problem.Error(w, r, problem.Problem{Type: "about:blank", Detail: "page must be positive integer"}, http.StatusBadRequest)
		return
	}
	licenses := make([]license.LicenseReport, 0)
	//log.Println("ListAll(" + strconv.Itoa(int(per_page)) + "," + strconv.Itoa(int(page)) + ")")
	fn := s.Licenses().ListAll(int(per_page), int(page))
	for it, err := fn(); err == nil; it, err = fn() {
		licenses = append(licenses, it)
	}
	if len(licenses) > 0 {
		nextPage := strconv.Itoa(int(page) + 1)
		w.Header().Set("Link", "</licenses/?page="+nextPage+">; rel=\"next\"; title=\"next\"")
	}
	if page > 1 {
		previousPage := strconv.Itoa(int(page) - 1)
		w.Header().Set("Link", "</licenses/?page="+previousPage+">; rel=\"previous\"; title=\"previous\"")
	}
	w.Header().Set("Content-Type", api.ContentType_JSON)

	enc := json.NewEncoder(w)
	err = enc.Encode(licenses)
	if err != nil {
		problem.Error(w, r, problem.Problem{Type: "about:blank", Detail: err.Error()}, http.StatusBadRequest)
		return
	}
}

//ListLicenses returns a JSON struct with information about emitted licenses
// content-id is in url
// optional GET parameters are "page" (page number) and "per_page" (items par page)
func ListLicensesForContent(w http.ResponseWriter, r *http.Request, s Server) {
	vars := mux.Vars(r)
	var page int64
	var per_page int64
	var err error
	contentId := vars["key"]
	//check if license exists
	_, err = s.Index().Get(contentId)
	if err == index.NotFound {
		problem.Error(w, r, problem.Problem{Type: "about:blank", Detail: err.Error()}, http.StatusNotFound)
		return
	} //other errors pass, but will probably reoccur
	if r.FormValue("page") != "" {
		page, err = strconv.ParseInt(r.FormValue("page"), 10, 32)
		if err != nil {
			problem.Error(w, r, problem.Problem{Type: "about:blank", Detail: err.Error()}, http.StatusBadRequest)
			return
		}
	} else {
		page = 1
	}

	if r.FormValue("per_page") != "" {
		per_page, err = strconv.ParseInt((r).FormValue("per_page"), 10, 32)
		if err != nil {
			problem.Error(w, r, problem.Problem{Type: "about:blank", Detail: err.Error()}, http.StatusBadRequest)
			return
		}
	} else {
		per_page = 30
	}
	if page > 0 {
		page -= 1 //pagenum starting at 0 in code, but user interface starting at 1
	}
	if page < 0 {
		problem.Error(w, r, problem.Problem{Type: "about:blank", Detail: "page must be positive integer"}, http.StatusBadRequest)
		return
	}
	licenses := make([]license.LicenseReport, 0)
	//log.Println("List(" + contentId + "," + strconv.Itoa(int(per_page)) + "," + strconv.Itoa(int(page)) + ")")
	fn := s.Licenses().List(contentId, int(per_page), int(page))
	for it, err := fn(); err == nil; it, err = fn() {
		licenses = append(licenses, it)
	}
	if len(licenses) > 0 {
		nextPage := strconv.Itoa(int(page) + 1)
		w.Header().Set("Link", "</licenses/?page="+nextPage+">; rel=\"next\"; title=\"next\"")
	}
	if page > 1 {
		previousPage := strconv.Itoa(int(page) - 1)
		w.Header().Set("Link", "</licenses/?page="+previousPage+">; rel=\"previous\"; title=\"previous\"")
	}
	w.Header().Set("Content-Type", api.ContentType_JSON)
	enc := json.NewEncoder(w)
	err = enc.Encode(licenses)
	if err != nil {
		problem.Error(w, r, problem.Problem{Type: "about:blank", Detail: err.Error()}, http.StatusBadRequest)
		return
	}

}<|MERGE_RESOLUTION|>--- conflicted
+++ resolved
@@ -345,7 +345,6 @@
 		return errors.New("No hint link present in config")
 	}
 
-<<<<<<< HEAD
 	if value, present := license.DefaultLinks["publication"]; present {
 		// replace {publication_id} in template link
 		publicationLink := strings.Replace(value, "{publication_id}", c.Id, 1)
@@ -355,49 +354,6 @@
 		*links = append(*links, publication)
 	} else {
 		return errors.New("No publication link present in config")
-=======
-	if _, present := l.Links["publication"]; !present {
-		publication := new(license.Link)
-		publication.Href, present = config.Config.License.Links["publication"]
-		if !present {
-			return errors.New("No publication link present in partial license nor config")
-		}
-		//publication.Type = ?? , other information about encrypted file (md5 hash ?)
-		l.Links["publication"] = *publication
-	}
-	// replace {publication_id} in template link
-	publicationLink := strings.Replace(l.Links["publication"].Href, "{publication_id}", c.Id, 1)
-	publicationLink = strings.Replace(publicationLink, "{publication_loc}", c.Location, 1)
-	if publicationLink != l.Links["publication"].Href {
-		publication := new(license.Link)
-		publication.Href = publicationLink
-		l.Links["publication"] = *publication
-	}
-
-	// finalize by ensuring type field is correctly set
-	publi := new(license.Link)
-	publi.Href = l.Links["publication"].Href
-	publi.Type = epub.ContentType_EPUB
-	//publi.Templated = false
-	publi.Size = c.Length
-	publi.Checksum = c.Sha256
-	publi.Title = c.Location
-	
-	l.Links["publication"] = *publi
-
-	if _, present := config.Config.License.Links["status"]; present { // add status server to License
-		status := new(license.Link) //status.Type = ??
-		status.Href = config.Config.License.Links["status"]
-		l.Links["status"] = *status
-	}
-	if _, present := l.Links["status"]; present {
-		statusLink := strings.Replace(l.Links["status"].Href, "{license_id}", l.Id, 1)
-		if statusLink != l.Links["status"].Href {
-			status := new(license.Link)
-			status.Href = statusLink
-			l.Links["status"] = *status
-		}
->>>>>>> f6a3ec19
 	}
 
 	if value, present := config.Config.License.Links["status"]; present { // add status server to License
